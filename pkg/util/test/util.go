--- conflicted
+++ resolved
@@ -660,7 +660,6 @@
 	return nil
 }
 
-<<<<<<< HEAD
 func validatePodArgs(cluster *corev1alpha1.StorageCluster, pod v1.Pod) error {
 	args := pod.Spec.Containers[0].Args
 	for i := 0; i < len(args); i++ {
@@ -752,7 +751,11 @@
 			}
 
 		default:
-=======
+		}
+	}
+	return nil
+}
+
 func validateMonitoring(cluster *corev1alpha1.StorageCluster, timeout, interval time.Duration) error {
 	if cluster.Spec.Monitoring != nil &&
 		(*cluster.Spec.Monitoring.EnableMetrics ||
@@ -799,7 +802,6 @@
 		}
 		if _, err := task.DoRetryWithTimeout(t, timeout, interval); err != nil {
 			return err
->>>>>>> 6847e542
 		}
 	}
 	return nil
