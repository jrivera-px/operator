package manifest

import (
	"fmt"
	"strconv"
	"sync"
	"time"

	version "github.com/hashicorp/go-version"
	pxutil "github.com/libopenstorage/operator/drivers/storage/portworx/util"
	corev1 "github.com/libopenstorage/operator/pkg/apis/core/v1"
	"github.com/libopenstorage/operator/pkg/util"
	k8sutil "github.com/libopenstorage/operator/pkg/util/k8s"
	"github.com/sirupsen/logrus"
	v1 "k8s.io/api/core/v1"
	"k8s.io/client-go/tools/record"
	"sigs.k8s.io/controller-runtime/pkg/client"
)

const (
	// envKeyReleaseManifestURL is an environment variable to override the
	// default release manifest download URL
	envKeyReleaseManifestURL             = "PX_RELEASE_MANIFEST_URL"
	envKeyReleaseManifestRefreshInterval = "PX_RELEASE_MANIFEST_REFRESH_INTERVAL_MINS"
	// DefaultPortworxVersion is the default portworx version that will be used
	// if none specified and if version manifest could not be fetched
	DefaultPortworxVersion     = "2.8.1.2"
	defaultStorkImage          = "openstorage/stork:2.7.0"
<<<<<<< HEAD
	defaultAutopilotImage      = "portworx/autopilot:1.3.2.1"
	defaultLighthouseImage     = "portworx/px-lighthouse:2.0.7"
	defaultNodeWiperImage      = "portworx/px-node-wiper:2.5.0"
	defaultTelemetryImage      = "purestorage/ccm-service:3.2.10"
	defaultCollectorProxyImage = "envoyproxy/envoy:v1.19.1"
=======
	defaultAutopilotImage      = "portworx/autopilot:1.3.1"
	defaultLighthouseImage     = "portworx/px-lighthouse:2.0.7"
	defaultNodeWiperImage      = "portworx/px-node-wiper:2.5.0"
	defaultTelemetryImage      = "purestorage/ccm-service:3.2.10"
	defaultCollectorProxyImage = "envoyproxy/envoy:v1.22.2"
>>>>>>> 52825483
	defaultCollectorImage      = "purestorage/realtime-metrics:1.0.1"

	// DefaultPrometheusOperatorImage is the default Prometheus operator image for k8s 1.21 and below
	DefaultPrometheusOperatorImage        = "quay.io/coreos/prometheus-operator:v0.34.0"
	defaultPrometheusImage                = "quay.io/prometheus/prometheus:v2.7.1"
	defaultPrometheusConfigMapReloadImage = "quay.io/coreos/configmap-reload:v0.0.1"
	defaultPrometheusConfigReloaderImage  = "quay.io/coreos/prometheus-config-reloader:v0.34.0"
	defaultAlertManagerImage              = "quay.io/prometheus/alertmanager:v0.17.0"

	// Default new Prometheus images for k8s 1.22+
	defaultNewPrometheusOperatorImage       = "quay.io/prometheus-operator/prometheus-operator:v0.56.3"
	defaultNewPrometheusImage               = "quay.io/prometheus/prometheus:v2.36.0"
	defaultNewPrometheusConfigReloaderImage = "quay.io/prometheus-operator/prometheus-config-reloader:v0.56.3"
	defaultNewAlertManagerImage             = "quay.io/prometheus/alertmanager:v0.24.0"

	defaultManifestRefreshInterval = 3 * time.Hour
)

var (
	instance Manifest
	once     sync.Once
)

// Release is a single release object with images for different components
type Release struct {
	Stork                      string `yaml:"stork,omitempty"`
	Lighthouse                 string `yaml:"lighthouse,omitempty"`
	Autopilot                  string `yaml:"autopilot,omitempty"`
	NodeWiper                  string `yaml:"nodeWiper,omitempty"`
	CSIDriverRegistrar         string `yaml:"csiDriverRegistrar,omitempty"`
	CSINodeDriverRegistrar     string `yaml:"csiNodeDriverRegistrar,omitempty"`
	CSIProvisioner             string `yaml:"csiProvisioner,omitempty"`
	CSIAttacher                string `yaml:"csiAttacher,omitempty"`
	CSIResizer                 string `yaml:"csiResizer,omitempty"`
	CSISnapshotter             string `yaml:"csiSnapshotter,omitempty"`
	CSISnapshotController      string `yaml:"csiSnapshotController,omitempty"`
	CSIHealthMonitorController string `yaml:"csiHealthMonitorController,omitempty"`
	Prometheus                 string `yaml:"prometheus,omitempty"`
	AlertManager               string `yaml:"alertManager,omitempty"`
	PrometheusOperator         string `yaml:"prometheusOperator,omitempty"`
	PrometheusConfigMapReload  string `yaml:"prometheusConfigMapReload,omitempty"`
	PrometheusConfigReloader   string `yaml:"prometheusConfigReloader,omitempty"`
	Telemetry                  string `yaml:"telemetry,omitempty"`
	MetricsCollector           string `yaml:"metricsCollector,omitempty"`
	MetricsCollectorProxy      string `yaml:"metricsCollectorProxy,omitempty"`
}

// Version is the response structure from a versions source
type Version struct {
	PortworxVersion string  `yaml:"version,omitempty"`
	Components      Release `yaml:"components,omitempty"`
}

// versionProvider is an interface for different providers that
// can return version information
type versionProvider interface {
	Get() (*Version, error)
}

// Manifest is an interface for getting versions information
type Manifest interface {
	// Init initialize the manifest
	Init(client.Client, record.EventRecorder, *version.Version)
	// GetVersions return the correct release versions for given cluster
	GetVersions(*corev1.StorageCluster, bool) *Version
	// CanAccessRemoteManifest is used to test remote manifest to decide whether it's air-gapped env.
	CanAccessRemoteManifest(cluster *corev1.StorageCluster) bool
}

// Instance returns a single instance of Manifest if present, else
// creates a new one and returns it
func Instance() Manifest {
	once.Do(func() {
		if instance == nil {
			instance = &manifest{}
		}
	})
	return instance
}

// SetInstance can be used to set Manifest singleton instance
// This will be helpful for testing with a mock instance
func SetInstance(m Manifest) {
	instance = m
}

type manifest struct {
	k8sClient      client.Client
	recorder       record.EventRecorder
	k8sVersion     *version.Version
	cachedVersions *Version
	lastUpdated    time.Time
}

func (m *manifest) Init(
	k8sClient client.Client,
	recorder record.EventRecorder,
	k8sVersion *version.Version,
) {
	m.k8sClient = k8sClient
	m.recorder = recorder
	m.k8sVersion = k8sVersion
}

func (m *manifest) CanAccessRemoteManifest(cluster *corev1.StorageCluster) bool {
	provider := newRemoteManifest(cluster, m.k8sVersion)

	var err error
	maxAttempts := 5
	for i := 0; i < maxAttempts; i++ {
		_, err = provider.Get()
		if err == nil {
			return true
		}
		time.Sleep(time.Second)
	}

	logrus.Infof("Could not access remote manifest after %d attempts: %v", maxAttempts, err)
	return false
}

// GetVersions returns the version manifest for the given cluster version
// The version manifest contains all the images of corresponding components
// that are to be installed with given cluster version.
func (m *manifest) GetVersions(
	cluster *corev1.StorageCluster,
	force bool,
) *Version {
	var provider versionProvider
	ver := pxutil.GetImageTag(cluster.Spec.Image)
	currPxVer, err := version.NewSemver(ver)
	if err == nil {
		pxVer2_5_7, _ := version.NewVersion("2.5.7")
		if currPxVer.LessThan(pxVer2_5_7) {
			provider = newDeprecatedManifest(ver)
		}
	}

	if provider == nil {
		provider, err = newConfigMapManifest(m.k8sClient, cluster)
		if err != nil {
			logrus.Debugf("Unable to get versions from ConfigMap. %v", err)
			provider = newRemoteManifest(cluster, m.k8sVersion)
		}
	}

	cacheExpired := m.lastUpdated.Add(refreshInterval(cluster)).Before(time.Now())
	if _, ok := provider.(*configMap); !ok && !cacheExpired && !force {
		return m.cachedVersions.DeepCopy()
	}

	// Bug: if it fails due to temporarily network issue, we should retry.
	rel, err := provider.Get()
	if err != nil {
		msg := fmt.Sprintf("Using default version due to: %v", err)
		logrus.Error(msg)
		m.recorder.Event(cluster, v1.EventTypeWarning, util.FailedComponentReason, msg)
		return defaultRelease(m.k8sVersion)
	}

	fillDefaults(rel, m.k8sVersion)
	m.lastUpdated = time.Now()
	m.cachedVersions = rel
	return rel.DeepCopy()
}

func defaultRelease(
	k8sVersion *version.Version,
) *Version {
	rel := &Version{
		PortworxVersion: DefaultPortworxVersion,
		Components: Release{
			Stork:                 defaultStorkImage,
			Autopilot:             defaultAutopilotImage,
			Lighthouse:            defaultLighthouseImage,
			NodeWiper:             defaultNodeWiperImage,
			Telemetry:             defaultTelemetryImage,
			MetricsCollector:      defaultCollectorImage,
			MetricsCollectorProxy: defaultCollectorProxyImage,
		},
	}
	fillCSIDefaults(rel, k8sVersion)
	fillPrometheusDefaults(rel, k8sVersion)
	return rel
}

func fillDefaults(
	rel *Version,
	k8sVersion *version.Version,
) {
	if rel.Components.Stork == "" {
		rel.Components.Stork = defaultStorkImage
	}
	if rel.Components.Autopilot == "" {
		rel.Components.Autopilot = defaultAutopilotImage
	}
	if rel.Components.Lighthouse == "" {
		rel.Components.Lighthouse = defaultLighthouseImage
	}
	if rel.Components.NodeWiper == "" {
		rel.Components.NodeWiper = defaultNodeWiperImage
	}
	if rel.Components.Telemetry == "" {
		rel.Components.Telemetry = defaultTelemetryImage
	}
	if rel.Components.MetricsCollector == "" {
		rel.Components.MetricsCollector = defaultCollectorImage
	}
	if rel.Components.MetricsCollectorProxy == "" {
		rel.Components.MetricsCollectorProxy = defaultCollectorProxyImage
	}
	fillCSIDefaults(rel, k8sVersion)
	fillPrometheusDefaults(rel, k8sVersion)
}

func fillCSIDefaults(
	rel *Version,
	k8sVersion *version.Version,
) {
	if k8sVersion == nil || rel.Components.CSIProvisioner != "" {
		return
	}

	logrus.Debugf("CSI images not found in manifest, using default")
	pxVersion, _ := version.NewSemver(DefaultPortworxVersion)
	csiGenerator := pxutil.NewCSIGenerator(*k8sVersion, *pxVersion, false, false, "", true)
	csiImages := csiGenerator.GetCSIImages()

	rel.Components.CSIProvisioner = csiImages.Provisioner
	rel.Components.CSIAttacher = csiImages.Attacher
	rel.Components.CSIDriverRegistrar = csiImages.Registrar
	rel.Components.CSINodeDriverRegistrar = csiImages.NodeRegistrar
	rel.Components.CSIResizer = csiImages.Resizer
	rel.Components.CSISnapshotter = csiImages.Snapshotter
	rel.Components.CSISnapshotController = csiImages.SnapshotController
	rel.Components.CSIHealthMonitorController = csiImages.HealthMonitorController
}

func fillPrometheusDefaults(
	rel *Version,
	k8sVersion *version.Version,
) {
	if k8sVersion != nil && k8sVersion.GreaterThanOrEqual(k8sutil.K8sVer1_22) {
		if rel.Components.Prometheus == "" {
			rel.Components.Prometheus = defaultNewPrometheusImage
		}
		if rel.Components.PrometheusOperator == "" {
			rel.Components.PrometheusOperator = defaultNewPrometheusOperatorImage
		}
		if rel.Components.PrometheusConfigReloader == "" {
			rel.Components.PrometheusConfigReloader = defaultNewPrometheusConfigReloaderImage
		}
		if rel.Components.AlertManager == "" {
			rel.Components.AlertManager = defaultNewAlertManagerImage
		}
		return
	}

	if rel.Components.Prometheus == "" {
		rel.Components.Prometheus = defaultPrometheusImage
	}
	if rel.Components.PrometheusOperator == "" {
		rel.Components.PrometheusOperator = DefaultPrometheusOperatorImage
	}
	if rel.Components.PrometheusConfigMapReload == "" {
		rel.Components.PrometheusConfigMapReload = defaultPrometheusConfigMapReloadImage
	}
	if rel.Components.PrometheusConfigReloader == "" {
		rel.Components.PrometheusConfigReloader = defaultPrometheusConfigReloaderImage
	}
	if rel.Components.AlertManager == "" {
		rel.Components.AlertManager = defaultAlertManagerImage
	}
}

func refreshInterval(cluster *corev1.StorageCluster) time.Duration {
	intervalStr := k8sutil.GetValueFromEnv(envKeyReleaseManifestRefreshInterval, cluster.Spec.Env)
	if interval, err := strconv.Atoi(intervalStr); err == nil {
		return time.Duration(interval) * time.Minute
	}
	return defaultManifestRefreshInterval
}

// DeepCopy returns a deepcopy of the version object
func (in *Version) DeepCopy() *Version {
	if in == nil {
		return nil
	}
	out := new(Version)
	out.PortworxVersion = in.PortworxVersion
	out.Components = in.Components
	return out
}<|MERGE_RESOLUTION|>--- conflicted
+++ resolved
@@ -26,19 +26,11 @@
 	// if none specified and if version manifest could not be fetched
 	DefaultPortworxVersion     = "2.8.1.2"
 	defaultStorkImage          = "openstorage/stork:2.7.0"
-<<<<<<< HEAD
 	defaultAutopilotImage      = "portworx/autopilot:1.3.2.1"
 	defaultLighthouseImage     = "portworx/px-lighthouse:2.0.7"
 	defaultNodeWiperImage      = "portworx/px-node-wiper:2.5.0"
 	defaultTelemetryImage      = "purestorage/ccm-service:3.2.10"
-	defaultCollectorProxyImage = "envoyproxy/envoy:v1.19.1"
-=======
-	defaultAutopilotImage      = "portworx/autopilot:1.3.1"
-	defaultLighthouseImage     = "portworx/px-lighthouse:2.0.7"
-	defaultNodeWiperImage      = "portworx/px-node-wiper:2.5.0"
-	defaultTelemetryImage      = "purestorage/ccm-service:3.2.10"
 	defaultCollectorProxyImage = "envoyproxy/envoy:v1.22.2"
->>>>>>> 52825483
 	defaultCollectorImage      = "purestorage/realtime-metrics:1.0.1"
 
 	// DefaultPrometheusOperatorImage is the default Prometheus operator image for k8s 1.21 and below
