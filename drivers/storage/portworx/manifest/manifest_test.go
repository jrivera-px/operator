package manifest

import (
	"bytes"
	"context"
	"fmt"
	"io/ioutil"
	"net/http"
	"os"
	"path"
	"testing"

	version "github.com/hashicorp/go-version"
	corev1 "github.com/libopenstorage/operator/pkg/apis/core/v1"
	"github.com/libopenstorage/operator/pkg/util"
	testutil "github.com/libopenstorage/operator/pkg/util/test"
	"github.com/stretchr/testify/require"
	yaml "gopkg.in/yaml.v2"
	v1 "k8s.io/api/core/v1"
	metav1 "k8s.io/apimachinery/pkg/apis/meta/v1"
	"k8s.io/client-go/tools/record"
)

func TestManifestWithNewerPortworxVersion(t *testing.T) {
	k8sVersion, _ := version.NewSemver("1.15.0")
	expected := &Version{
		PortworxVersion: "2.6.0",
		Components: Release{
			Stork:                     "image/stork:2.6.0",
			Autopilot:                 "image/autopilo:2.6.0",
			Lighthouse:                "image/lighthouse:2.6.0",
			NodeWiper:                 "image/nodewiper:2.6.0",
			CSIProvisioner:            "image/csi-provisioner:2.6.0",
			Prometheus:                "image/prometheus:2.6.0",
			PrometheusOperator:        "image/prometheus-operator:2.6.0",
			PrometheusConfigMapReload: "image/configmap-reload:2.6.0",
			PrometheusConfigReloader:  "image/prometheus-config-reloader:2.6.0",
			AlertManager:              "image/alertmanager:2.6.0",
			Telemetry:                 "image/ccm-service:3.2.10",
			MetricsCollector:          "purestorage/realtime-metrics:1.0.1",
<<<<<<< HEAD
			MetricsCollectorProxy:     "envoyproxy/envoy:v1.19.1",
=======
			MetricsCollectorProxy:     "envoyproxy/envoy:v1.22.2",
>>>>>>> 52825483
		},
	}
	httpGet = func(url string) (*http.Response, error) {
		body, _ := yaml.Marshal(expected)
		return &http.Response{
			Body: ioutil.NopCloser(bytes.NewReader(body)),
		}, nil
	}

	cluster := &corev1.StorageCluster{
		Spec: corev1.StorageClusterSpec{
			Image: "px/image:" + expected.PortworxVersion,
		},
	}

	m := Instance()
	m.Init(testutil.FakeK8sClient(), nil, k8sVersion)
	rel := m.GetVersions(cluster, true)
	require.Equal(t, expected, rel)
}

func TestManifestWithNewerPortworxVersionAndConfigMapPresent(t *testing.T) {
	expected := &Version{
		PortworxVersion: "2.6.0",
		Components: Release{
			Stork:                     "image/stork:2.6.0",
			Autopilot:                 "image/autopilo:2.6.0",
			Lighthouse:                "image/lighthouse:2.6.0",
			NodeWiper:                 "image/nodewiper:2.6.0",
			Prometheus:                "image/prometheus:2.6.0",
			PrometheusOperator:        "image/prometheus-operator:2.6.0",
			PrometheusConfigMapReload: "image/configmap-reload:2.6.0",
			PrometheusConfigReloader:  "image/prometheus-config-reloader:2.6.0",
			AlertManager:              "image/alertmanager:2.6.0",
			Telemetry:                 "image/ccm-service:3.2.10",
			MetricsCollector:          "purestorage/realtime-metrics:1.0.1",
<<<<<<< HEAD
			MetricsCollectorProxy:     "envoyproxy/envoy:v1.19.1",
=======
			MetricsCollectorProxy:     "envoyproxy/envoy:v1.22.2",
>>>>>>> 52825483
		},
	}

	cluster := &corev1.StorageCluster{
		Spec: corev1.StorageClusterSpec{
			Image: "px/image:" + expected.PortworxVersion,
		},
	}
	body, _ := yaml.Marshal(expected)
	versionsConfigMap := &v1.ConfigMap{
		ObjectMeta: metav1.ObjectMeta{
			Name:      DefaultConfigMapName,
			Namespace: cluster.Namespace,
		},
		Data: map[string]string{
			VersionConfigMapKey: string(body),
		},
	}
	k8sClient := testutil.FakeK8sClient(versionsConfigMap)
	// Add this to ensure configmap takes precedence over remote endpoint
	httpGet = func(url string) (*http.Response, error) {
		return &http.Response{
			Body: ioutil.NopCloser(bytes.NewReader([]byte(`
version: 3.2.1
components:
  stork: stork/image:3.2.1
`))),
		}, nil
	}

	m := Instance()
	m.Init(k8sClient, nil, nil)
	rel := m.GetVersions(cluster, true)
	require.Equal(t, expected, rel)
}

func TestManifestWithNewerPortworxVersionAndFailure(t *testing.T) {
	httpGet = func(url string) (*http.Response, error) {
		return nil, fmt.Errorf("http error")
	}

	k8sVersion, _ := version.NewSemver("1.16.8")
	cluster := &corev1.StorageCluster{
		Spec: corev1.StorageClusterSpec{
			Image: "px/image:2.6.0",
		},
	}
	recorder := record.NewFakeRecorder(10)

	m := Instance()
	m.Init(testutil.FakeK8sClient(), recorder, k8sVersion)
	rel := m.GetVersions(cluster, true)
	require.Equal(t, defaultRelease(k8sVersion), rel)
	require.Len(t, recorder.Events, 1)
	require.Contains(t, <-recorder.Events,
		fmt.Sprintf("%v %v Using default version",
			v1.EventTypeWarning, util.FailedComponentReason))
}

func TestManifestWithOlderPortworxVersion(t *testing.T) {
	linkPath := path.Join(
		os.Getenv("GOPATH"),
		"src/github.com/libopenstorage/operator/drivers/storage/portworx/manifest/testspec",
	)
	os.Symlink(linkPath, manifestDir)
	os.Remove(path.Join(linkPath, remoteReleaseManifest))

	defer func() {
		os.Remove(path.Join(linkPath, remoteReleaseManifest))
		os.RemoveAll(manifestDir)
		setupHTTPFailure()
	}()

	expected := &Version{
		PortworxVersion: "2.5.0",
		Components: Release{
			Stork:                     "image/stork:2.5.0",
			Autopilot:                 "image/autopilo:2.5.0",
			Lighthouse:                "image/lighthouse:2.5.0",
			NodeWiper:                 "image/nodewiper:2.5.0",
			Prometheus:                "image/prometheus:2.5.0",
			PrometheusOperator:        "image/prometheus-operator:2.5.0",
			PrometheusConfigMapReload: "image/configmap-reload:2.5.0",
			PrometheusConfigReloader:  "image/prometheus-config-reloader:2.5.0",
			AlertManager:              "image/alertmanager:2.6.0",
			Telemetry:                 "image/ccm-service:3.2.10",
			MetricsCollector:          "purestorage/realtime-metrics:1.0.1",
<<<<<<< HEAD
			MetricsCollectorProxy:     "envoyproxy/envoy:v1.19.1",
=======
			MetricsCollectorProxy:     "envoyproxy/envoy:v1.22.2",
>>>>>>> 52825483
		},
	}
	httpGet = func(url string) (*http.Response, error) {
		body, _ := yaml.Marshal(map[string]interface{}{
			"releases": map[string]*Release{
				expected.PortworxVersion: &expected.Components,
			},
		})
		return &http.Response{
			Body: ioutil.NopCloser(bytes.NewReader(body)),
		}, nil
	}

	cluster := &corev1.StorageCluster{
		Spec: corev1.StorageClusterSpec{
			Image: "px/image:" + expected.PortworxVersion,
		},
	}

	m := Instance()
	m.Init(testutil.FakeK8sClient(), nil, nil)
	rel := m.GetVersions(cluster, true)
	require.Equal(t, expected, rel)
}

func TestManifestWithOlderPortworxVersionAndFailure(t *testing.T) {
	linkPath := path.Join(
		os.Getenv("GOPATH"),
		"src/github.com/libopenstorage/operator/drivers/storage/portworx/manifest/testspec",
	)
	os.Symlink(linkPath, manifestDir)
	os.Remove(path.Join(linkPath, remoteReleaseManifest))

	defer func() {
		os.Remove(path.Join(linkPath, remoteReleaseManifest))
		os.RemoveAll(manifestDir)
		setupHTTPFailure()
	}()

	httpGet = func(url string) (*http.Response, error) {
		// Sending newer manifest to ensure if this gets called by older
		// manifest reader it will fail and also ensures that in case
		// newer manifest reader was called this would be the response
		body, _ := yaml.Marshal(map[string]*Release{
			"2.5.0": {},
		})
		return &http.Response{
			Body: ioutil.NopCloser(bytes.NewReader(body)),
		}, nil
	}

	k8sVersion, _ := version.NewSemver("1.16.8")
	cluster := &corev1.StorageCluster{
		Spec: corev1.StorageClusterSpec{
			Image: "px/image:2.5.0",
		},
	}
	recorder := record.NewFakeRecorder(10)

	m := Instance()
	m.Init(testutil.FakeK8sClient(), recorder, k8sVersion)
	rel := m.GetVersions(cluster, true)
	require.Equal(t, defaultRelease(k8sVersion), rel)
	require.Len(t, recorder.Events, 1)
	require.Contains(t, <-recorder.Events,
		fmt.Sprintf("%v %v Using default version",
			v1.EventTypeWarning, util.FailedComponentReason))
}

func TestManifestWithKnownNonSemvarPortworxVersion(t *testing.T) {
	k8sVersion, _ := version.NewSemver("1.15.0")
	expected := &Version{
		PortworxVersion: "edge",
		Components: Release{
			Stork:                     "image/stork:2.6.0",
			Autopilot:                 "image/autopilo:2.6.0",
			Lighthouse:                "image/lighthouse:2.6.0",
			NodeWiper:                 "image/nodewiper:2.6.0",
			CSIProvisioner:            "image/csi-provisioner:2.6.0",
			Prometheus:                "image/prometheus:2.6.0",
			PrometheusOperator:        "image/prometheus-operator:2.6.0",
			PrometheusConfigMapReload: "image/configmap-reload:2.6.0",
			PrometheusConfigReloader:  "image/prometheus-config-reloader:2.6.0",
			AlertManager:              "image/alertmanager:2.6.0",
			Telemetry:                 "image/ccm-service:3.2.10",
			MetricsCollector:          "purestorage/realtime-metrics:1.0.1",
<<<<<<< HEAD
			MetricsCollectorProxy:     "envoyproxy/envoy:v1.19.1",
=======
			MetricsCollectorProxy:     "envoyproxy/envoy:v1.22.2",
>>>>>>> 52825483
		},
	}
	httpGet = func(url string) (*http.Response, error) {
		body, _ := yaml.Marshal(expected)
		return &http.Response{
			Body: ioutil.NopCloser(bytes.NewReader(body)),
		}, nil
	}

	cluster := &corev1.StorageCluster{
		Spec: corev1.StorageClusterSpec{
			Image: "px/image:" + expected.PortworxVersion,
			CommonConfig: corev1.CommonConfig{
				Env: []v1.EnvVar{
					{
						Name:  envKeyReleaseManifestURL,
						Value: "http://custom-url",
					},
				},
			},
		},
	}

	m := Instance()
	m.Init(testutil.FakeK8sClient(), nil, k8sVersion)
	rel := m.GetVersions(cluster, true)
	require.Equal(t, expected, rel)
}

func TestManifestWithUnknownNonSemvarPortworxVersion(t *testing.T) {
	httpGet = func(url string) (*http.Response, error) {
		// Return empty response without any versions
		return &http.Response{
			Body: ioutil.NopCloser(bytes.NewReader([]byte{})),
		}, nil
	}

	k8sVersion, _ := version.NewSemver("1.16.8")
	cluster := &corev1.StorageCluster{
		Spec: corev1.StorageClusterSpec{
			Image: "px/image:edge",
			CommonConfig: corev1.CommonConfig{
				Env: []v1.EnvVar{
					{
						Name:  envKeyReleaseManifestURL,
						Value: "http://custom-url",
					},
				},
			},
		},
	}
	recorder := record.NewFakeRecorder(10)

	m := Instance()
	m.Init(testutil.FakeK8sClient(), recorder, k8sVersion)
	rel := m.GetVersions(cluster, true)
	require.Equal(t, defaultRelease(k8sVersion), rel)
	require.Len(t, recorder.Events, 1)
	require.Contains(t, <-recorder.Events,
		fmt.Sprintf("%v %v Using default version",
			v1.EventTypeWarning, util.FailedComponentReason))
}

func TestManifestWithoutPortworxVersion(t *testing.T) {
	expected := &Version{
		PortworxVersion: "2.6.0",
		Components: Release{
			Stork:                     "image/stork:2.6.0",
			Autopilot:                 "image/autopilo:2.6.0",
			Lighthouse:                "image/lighthouse:2.6.0",
			NodeWiper:                 "image/nodewiper:2.6.0",
			Prometheus:                "image/prometheus:2.6.0",
			PrometheusOperator:        "image/prometheus-operator:2.6.0",
			PrometheusConfigMapReload: "image/configmap-reload:2.6.0",
			PrometheusConfigReloader:  "image/prometheus-config-reloader:2.6.0",
			AlertManager:              "image/alertmanager:2.6.0",
			Telemetry:                 "image/ccm-service:3.2.10",
			MetricsCollector:          "purestorage/realtime-metrics:1.0.1",
<<<<<<< HEAD
			MetricsCollectorProxy:     "envoyproxy/envoy:v1.19.1",
=======
			MetricsCollectorProxy:     "envoyproxy/envoy:v1.22.2",
>>>>>>> 52825483
		},
	}
	cluster := &corev1.StorageCluster{
		Spec: corev1.StorageClusterSpec{
			Image: "px/image",
		},
	}
	body, _ := yaml.Marshal(expected)
	versionsConfigMap := &v1.ConfigMap{
		ObjectMeta: metav1.ObjectMeta{
			Name:      DefaultConfigMapName,
			Namespace: cluster.Namespace,
		},
		Data: map[string]string{
			VersionConfigMapKey: string(body),
		},
	}
	k8sClient := testutil.FakeK8sClient(versionsConfigMap)

	m := Instance()
	m.Init(k8sClient, nil, nil)
	r := m.GetVersions(cluster, true)
	require.Equal(t, expected, r)
}

func TestManifestWithPartialComponents(t *testing.T) {
	expected := &Version{
		PortworxVersion: "3.0.0",
	}

	k8sVersion, _ := version.NewSemver("1.16.8")
	cluster := &corev1.StorageCluster{
		Spec: corev1.StorageClusterSpec{
			Image: "px/image:" + expected.PortworxVersion,
		},
	}

	body, _ := yaml.Marshal(expected)
	versionsConfigMap := &v1.ConfigMap{
		ObjectMeta: metav1.ObjectMeta{
			Name:      DefaultConfigMapName,
			Namespace: cluster.Namespace,
		},
		Data: map[string]string{
			VersionConfigMapKey: string(body),
		},
	}
	k8sClient := testutil.FakeK8sClient(versionsConfigMap)

	// TestCase: Partial components, use defaults for remaining
	expected.Components = Release{
		Stork:          "image/stork:3.0.0",
		NodeWiper:      "image/nodewiper:3.0.0",
		Prometheus:     "image/prometheus:3.0.0",
		CSIProvisioner: "image/csiprovisioner:3.0.0",
	}
	body, _ = yaml.Marshal(expected)
	versionsConfigMap.Data[VersionConfigMapKey] = string(body)
	k8sClient.Update(context.TODO(), versionsConfigMap)

	m := Instance()
	m.Init(k8sClient, nil, k8sVersion)
	rel := m.GetVersions(cluster, true)
	fillDefaults(expected, k8sVersion)
	require.Equal(t, expected, rel)
	require.Equal(t, "image/stork:3.0.0", rel.Components.Stork)
	require.Equal(t, "image/nodewiper:3.0.0", rel.Components.NodeWiper)
	require.Equal(t, defaultAutopilotImage, rel.Components.Autopilot)
	require.Equal(t, defaultLighthouseImage, rel.Components.Lighthouse)
	require.Equal(t, "image/prometheus:3.0.0", rel.Components.Prometheus)
	require.Equal(t, DefaultPrometheusOperatorImage, rel.Components.PrometheusOperator)
	require.Equal(t, defaultPrometheusConfigMapReloadImage, rel.Components.PrometheusConfigMapReload)
	require.Equal(t, defaultPrometheusConfigReloaderImage, rel.Components.PrometheusConfigReloader)
	require.Equal(t, defaultAlertManagerImage, rel.Components.AlertManager)
	require.Equal(t, defaultTelemetryImage, rel.Components.Telemetry)
	require.Equal(t, "image/csiprovisioner:3.0.0", rel.Components.CSIProvisioner)
	require.Empty(t, rel.Components.CSIAttacher)

	// TestCase: No components at all, use all default components
	expected.Components = Release{}
	body, _ = yaml.Marshal(expected)
	versionsConfigMap.Data[VersionConfigMapKey] = string(body)
	k8sClient.Update(context.TODO(), versionsConfigMap)

	m.Init(k8sClient, nil, k8sVersion)
	rel = m.GetVersions(cluster, true)
	require.Equal(t, expected.PortworxVersion, rel.PortworxVersion)
	require.Equal(t, defaultRelease(k8sVersion).Components, rel.Components)
	require.Equal(t, "docker.io/openstorage/csi-provisioner:v1.6.1-1", rel.Components.CSIProvisioner)

	// TestCase: No components at all, without k8s version
	expected.Components = Release{}
	body, _ = yaml.Marshal(expected)
	versionsConfigMap.Data[VersionConfigMapKey] = string(body)
	k8sClient.Update(context.TODO(), versionsConfigMap)

	m.Init(k8sClient, nil, nil)
	rel = m.GetVersions(cluster, true)
	require.Equal(t, expected.PortworxVersion, rel.PortworxVersion)
	require.Equal(t, defaultRelease(nil).Components, rel.Components)
	require.Empty(t, rel.Components.CSIProvisioner)
}

func TestManifestFillPrometheusDefaults(t *testing.T) {
	expected := &Version{
		PortworxVersion: "3.0.0",
	}

	k8sVersion, _ := version.NewSemver("1.16.8")
	cluster := &corev1.StorageCluster{
		Spec: corev1.StorageClusterSpec{
			Image: "px/image:" + expected.PortworxVersion,
		},
	}

	body, _ := yaml.Marshal(expected)
	versionsConfigMap := &v1.ConfigMap{
		ObjectMeta: metav1.ObjectMeta{
			Name:      DefaultConfigMapName,
			Namespace: cluster.Namespace,
		},
		Data: map[string]string{
			VersionConfigMapKey: string(body),
		},
	}
	k8sClient := testutil.FakeK8sClient(versionsConfigMap)

	body, _ = yaml.Marshal(expected)
	versionsConfigMap.Data[VersionConfigMapKey] = string(body)
	k8sClient.Update(context.TODO(), versionsConfigMap)

	m := Instance()
	m.Init(k8sClient, nil, k8sVersion)
	rel := m.GetVersions(cluster, true)
	fillDefaults(expected, k8sVersion)
	require.Equal(t, expected, rel)
	require.Equal(t, defaultPrometheusImage, rel.Components.Prometheus)
	require.Equal(t, DefaultPrometheusOperatorImage, rel.Components.PrometheusOperator)
	require.Equal(t, defaultPrometheusConfigMapReloadImage, rel.Components.PrometheusConfigMapReload)
	require.Equal(t, defaultPrometheusConfigReloaderImage, rel.Components.PrometheusConfigReloader)
	require.Equal(t, defaultAlertManagerImage, rel.Components.AlertManager)

	// TestCase: For k8s 1.22, default Prometheus images should be updated
	k8sVersion, _ = version.NewSemver("1.22.0")
	m.Init(k8sClient, nil, k8sVersion)
	rel = m.GetVersions(cluster, true)
	require.Equal(t, "quay.io/prometheus/prometheus:v2.36.0", rel.Components.Prometheus)
	require.Equal(t, "quay.io/prometheus-operator/prometheus-operator:v0.56.3", rel.Components.PrometheusOperator)
	require.Equal(t, "", rel.Components.PrometheusConfigMapReload)
	require.Equal(t, "quay.io/prometheus-operator/prometheus-config-reloader:v0.56.3", rel.Components.PrometheusConfigReloader)
	require.Equal(t, "quay.io/prometheus/alertmanager:v0.24.0", rel.Components.AlertManager)
}

func TestManifestWithForceFlagAndNewerManifest(t *testing.T) {
	k8sVersion, _ := version.NewSemver("1.15.0")
	expected := &Version{
		PortworxVersion: "2.6.0",
		Components: Release{
			Stork: "image/stork:2.6.0",
		},
	}
	httpGet = func(url string) (*http.Response, error) {
		body, _ := yaml.Marshal(expected)
		return &http.Response{
			Body: ioutil.NopCloser(bytes.NewReader(body)),
		}, nil
	}

	cluster := &corev1.StorageCluster{
		Spec: corev1.StorageClusterSpec{
			Image: "px/image:" + expected.PortworxVersion,
		},
	}

	m := &manifest{}
	SetInstance(m)
	m.Init(testutil.FakeK8sClient(), nil, k8sVersion)

	// TestCase: Should return the expected versions correct first time
	rel := m.GetVersions(cluster, false)
	require.Equal(t, expected.Components.Stork, rel.Components.Stork)

	// TestCase: Should not return the updated version if not forced
	expected.Components.Stork = "image/stork:2.6.1"
	rel = m.GetVersions(cluster, false)
	require.Equal(t, "image/stork:2.6.0", rel.Components.Stork)

	// TestCase: Should return the updated version if forced
	rel = m.GetVersions(cluster, true)
	require.Equal(t, "image/stork:2.6.1", rel.Components.Stork)
}

func TestManifestWithForceFlagAndOlderManifest(t *testing.T) {
	linkPath := path.Join(
		os.Getenv("GOPATH"),
		"src/github.com/libopenstorage/operator/drivers/storage/portworx/manifest/testspec",
	)
	os.Symlink(linkPath, manifestDir)
	os.Remove(path.Join(linkPath, remoteReleaseManifest))

	defer func() {
		os.Remove(path.Join(linkPath, remoteReleaseManifest))
		os.RemoveAll(manifestDir)
		setupHTTPFailure()
	}()

	expected := &Version{
		PortworxVersion: "2.5.0",
		Components: Release{
			Stork: "image/stork:2.5.0",
		},
	}
	httpGet = func(url string) (*http.Response, error) {
		body, _ := yaml.Marshal(map[string]interface{}{
			"releases": map[string]*Release{
				expected.PortworxVersion: &expected.Components,
			},
		})
		return &http.Response{
			Body: ioutil.NopCloser(bytes.NewReader(body)),
		}, nil
	}

	cluster := &corev1.StorageCluster{
		Spec: corev1.StorageClusterSpec{
			Image: "px/image:" + expected.PortworxVersion,
		},
	}

	m := &manifest{}
	SetInstance(m)
	m.Init(testutil.FakeK8sClient(), nil, nil)

	// TestCase: Should return the expected versions correct first time
	rel := m.GetVersions(cluster, false)
	require.Equal(t, expected.Components.Stork, rel.Components.Stork)

	// TestCase: Should not return the updated version if not forced
	expected.Components.Stork = "image/stork:2.5.1"
	rel = m.GetVersions(cluster, false)
	require.Equal(t, "image/stork:2.5.0", rel.Components.Stork)

	// TestCase: Should return the updated version if forced
	rel = m.GetVersions(cluster, true)
	require.Equal(t, "image/stork:2.5.1", rel.Components.Stork)
}

func TestManifestWithForceFlagAndConfigMapManifest(t *testing.T) {
	expected := &Version{
		PortworxVersion: "2.6.0",
		Components: Release{
			Stork: "image/stork:2.6.0",
		},
	}

	cluster := &corev1.StorageCluster{
		Spec: corev1.StorageClusterSpec{
			Image: "px/image:" + expected.PortworxVersion,
		},
	}
	body, _ := yaml.Marshal(expected)
	versionsConfigMap := &v1.ConfigMap{
		ObjectMeta: metav1.ObjectMeta{
			Name:      DefaultConfigMapName,
			Namespace: cluster.Namespace,
		},
		Data: map[string]string{
			VersionConfigMapKey: string(body),
		},
	}
	k8sClient := testutil.FakeK8sClient(versionsConfigMap)

	m := &manifest{}
	SetInstance(m)
	m.Init(k8sClient, nil, nil)

	// TestCase: Should return the expected versions correct first time
	rel := m.GetVersions(cluster, false)
	require.Equal(t, expected.Components.Stork, rel.Components.Stork)

	// TestCase: Should return the updated version even if not forced
	expected.Components.Stork = "image/stork:2.5.1"
	body, _ = yaml.Marshal(expected)
	versionsConfigMap.Data[VersionConfigMapKey] = string(body)
	k8sClient.Update(context.TODO(), versionsConfigMap)

	rel = m.GetVersions(cluster, true)
	require.Equal(t, "image/stork:2.5.1", rel.Components.Stork)
}

func TestManifestOnCacheExpiryAndNewerVersion(t *testing.T) {
	k8sVersion, _ := version.NewSemver("1.15.0")
	expected := &Version{
		PortworxVersion: "2.6.0",
		Components: Release{
			Stork: "image/stork:2.6.0",
		},
	}
	httpGet = func(url string) (*http.Response, error) {
		body, _ := yaml.Marshal(expected)
		return &http.Response{
			Body: ioutil.NopCloser(bytes.NewReader(body)),
		}, nil
	}

	cluster := &corev1.StorageCluster{
		Spec: corev1.StorageClusterSpec{
			Image: "px/image:" + expected.PortworxVersion,
		},
	}

	m := &manifest{}
	SetInstance(m)
	m.Init(testutil.FakeK8sClient(), nil, k8sVersion)

	// TestCase: Should return the expected versions correct first time
	rel := m.GetVersions(cluster, false)
	require.Equal(t, expected.Components.Stork, rel.Components.Stork)

	// TestCase: Should not return the updated version if cache has not expired
	expected.Components.Stork = "image/stork:2.6.1"
	rel = m.GetVersions(cluster, false)
	require.Equal(t, "image/stork:2.6.0", rel.Components.Stork)

	// TestCase: Should return the updated version if cache has expired
	cluster.Spec.Env = []v1.EnvVar{
		{
			Name:  envKeyReleaseManifestRefreshInterval,
			Value: "0",
		},
	}
	rel = m.GetVersions(cluster, false)
	require.Equal(t, "image/stork:2.6.1", rel.Components.Stork)
}

func TestManifestOnCacheExpiryAndOlderVersion(t *testing.T) {
	linkPath := path.Join(
		os.Getenv("GOPATH"),
		"src/github.com/libopenstorage/operator/drivers/storage/portworx/manifest/testspec",
	)
	os.Symlink(linkPath, manifestDir)
	os.Remove(path.Join(linkPath, remoteReleaseManifest))

	defer func() {
		os.Remove(path.Join(linkPath, remoteReleaseManifest))
		os.RemoveAll(manifestDir)
		setupHTTPFailure()
	}()

	expected := &Version{
		PortworxVersion: "2.5.0",
		Components: Release{
			Stork: "image/stork:2.5.0",
		},
	}
	httpGet = func(url string) (*http.Response, error) {
		body, _ := yaml.Marshal(map[string]interface{}{
			"releases": map[string]*Release{
				expected.PortworxVersion: &expected.Components,
			},
		})
		return &http.Response{
			Body: ioutil.NopCloser(bytes.NewReader(body)),
		}, nil
	}

	cluster := &corev1.StorageCluster{
		Spec: corev1.StorageClusterSpec{
			Image: "px/image:" + expected.PortworxVersion,
		},
	}

	m := &manifest{}
	SetInstance(m)
	m.Init(testutil.FakeK8sClient(), nil, nil)

	// TestCase: Should return the expected versions correct first time
	rel := m.GetVersions(cluster, false)
	require.Equal(t, expected.Components.Stork, rel.Components.Stork)

	// TestCase: Should not return the updated version if cache has not expired
	expected.Components.Stork = "image/stork:2.5.1"
	rel = m.GetVersions(cluster, false)
	require.Equal(t, "image/stork:2.5.0", rel.Components.Stork)

	// TestCase: Should return the updated version if cache has expired
	cluster.Spec.Env = []v1.EnvVar{
		{
			Name:  envKeyReleaseManifestRefreshInterval,
			Value: "0",
		},
	}
	os.Setenv(envKeyReleaseManifestRefreshInterval, "0")
	rel = m.GetVersions(cluster, false)
	require.Equal(t, "image/stork:2.5.1", rel.Components.Stork)
}

func TestMain(m *testing.M) {
	manifestCleanup(m)
	setupHTTPFailure()
	code := m.Run()
	manifestCleanup(m)
	httpGet = http.Get
	os.Exit(code)
}<|MERGE_RESOLUTION|>--- conflicted
+++ resolved
@@ -38,11 +38,7 @@
 			AlertManager:              "image/alertmanager:2.6.0",
 			Telemetry:                 "image/ccm-service:3.2.10",
 			MetricsCollector:          "purestorage/realtime-metrics:1.0.1",
-<<<<<<< HEAD
-			MetricsCollectorProxy:     "envoyproxy/envoy:v1.19.1",
-=======
 			MetricsCollectorProxy:     "envoyproxy/envoy:v1.22.2",
->>>>>>> 52825483
 		},
 	}
 	httpGet = func(url string) (*http.Response, error) {
@@ -79,11 +75,7 @@
 			AlertManager:              "image/alertmanager:2.6.0",
 			Telemetry:                 "image/ccm-service:3.2.10",
 			MetricsCollector:          "purestorage/realtime-metrics:1.0.1",
-<<<<<<< HEAD
-			MetricsCollectorProxy:     "envoyproxy/envoy:v1.19.1",
-=======
 			MetricsCollectorProxy:     "envoyproxy/envoy:v1.22.2",
->>>>>>> 52825483
 		},
 	}
 
@@ -171,11 +163,7 @@
 			AlertManager:              "image/alertmanager:2.6.0",
 			Telemetry:                 "image/ccm-service:3.2.10",
 			MetricsCollector:          "purestorage/realtime-metrics:1.0.1",
-<<<<<<< HEAD
-			MetricsCollectorProxy:     "envoyproxy/envoy:v1.19.1",
-=======
 			MetricsCollectorProxy:     "envoyproxy/envoy:v1.22.2",
->>>>>>> 52825483
 		},
 	}
 	httpGet = func(url string) (*http.Response, error) {
@@ -262,11 +250,7 @@
 			AlertManager:              "image/alertmanager:2.6.0",
 			Telemetry:                 "image/ccm-service:3.2.10",
 			MetricsCollector:          "purestorage/realtime-metrics:1.0.1",
-<<<<<<< HEAD
-			MetricsCollectorProxy:     "envoyproxy/envoy:v1.19.1",
-=======
 			MetricsCollectorProxy:     "envoyproxy/envoy:v1.22.2",
->>>>>>> 52825483
 		},
 	}
 	httpGet = func(url string) (*http.Response, error) {
@@ -345,11 +329,7 @@
 			AlertManager:              "image/alertmanager:2.6.0",
 			Telemetry:                 "image/ccm-service:3.2.10",
 			MetricsCollector:          "purestorage/realtime-metrics:1.0.1",
-<<<<<<< HEAD
-			MetricsCollectorProxy:     "envoyproxy/envoy:v1.19.1",
-=======
 			MetricsCollectorProxy:     "envoyproxy/envoy:v1.22.2",
->>>>>>> 52825483
 		},
 	}
 	cluster := &corev1.StorageCluster{
